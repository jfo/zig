--- conflicted
+++ resolved
@@ -51,11 +51,8 @@
   const domHdrName = document.getElementById("hdrName");
   const domHelpModal = document.getElementById("helpModal");
   const domSearchPlaceholder = document.getElementById("searchPlaceholder");
-<<<<<<< HEAD
   const sourceFileUrlTemplate = "/src-viewer/{{file}}#L{{line}}"
-=======
   const domLangRefLink = document.getElementById("langRefLink");
->>>>>>> b3922289
 
   let lineCounter = 1;
   let searchTimer = null;
